--- conflicted
+++ resolved
@@ -191,9 +191,9 @@
 *.swo
 
 # Backup
-<<<<<<< HEAD
 backups/
 *.sqlite3
-=======
+
+# Backup
 backups/
->>>>>>> 6345fde1
+*.sqlite3