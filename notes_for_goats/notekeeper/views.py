--- conflicted
+++ resolved
@@ -3,6 +3,7 @@
 from .forms import WorkspaceForm, JournalEntryForm, EntityForm, RelationshipTypeForm, RelationshipForm, RelationshipInferenceRuleForm
 import os
 import tempfile
+from django.http import HttpResponse, JsonResponse, FileResponse
 from django.http import HttpResponse, JsonResponse, FileResponse
 from django.core.management import call_command
 from io import StringIO
@@ -841,7 +842,6 @@
             mod_time = datetime.datetime.fromtimestamp(os.path.getmtime(filepath))
             size = os.path.getsize(filepath) / (1024 * 1024)  # Convert to MB
             
-<<<<<<< HEAD
             # For uploaded files that don't follow our naming convention,
             # we need to determine their type using file metadata
             
@@ -872,27 +872,6 @@
                             reason = "Auto"
                 else:
                     reason = "Uploaded"  # Default for non-standard filenames
-=======
-            # Extract reason from filename
-            parts = filename.split('_')
-            if len(parts) >= 3:
-                reason = parts[-1].split('.')[0]  # Get the reason without .sqlite3
-                
-                # Clean up the reason for display
-                if reason == "manual":
-                    reason = "manual"
-                elif reason == "pre_restore":
-                    reason = "pre-restore"
-                elif reason == "daily":
-                    reason = "scheduled"
-                else:
-                    # For entity_create, workspace_update etc.
-                    parts = reason.split('_')
-                    if len(parts) >= 2:
-                        reason = f"{parts[1]} {parts[0]}"  # e.g. "create entity"
-            else:
-                reason = "auto"
->>>>>>> 6345fde1
                 
             all_backups.append({
                 'filename': filename,
@@ -1056,7 +1035,6 @@
         messages.error(request, f'Restore failed: {e}')
     
     return redirect('notekeeper:backup_list')
-<<<<<<< HEAD
 
 def upload_backup(request):
     """View to upload an existing backup file"""
@@ -1123,5 +1101,3 @@
                 messages.info(request, message)
     
     return redirect(redirect_url)
-=======
->>>>>>> 6345fde1
